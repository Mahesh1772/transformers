--- conflicted
+++ resolved
@@ -37,15 +37,9 @@
 )
 from ...modeling_utils import PreTrainedModel
 from ...utils import (
-<<<<<<< HEAD
     auto_class_docstring,
     auto_docstring,
     is_flash_attn_2_available,
-=======
-    add_code_sample_docstrings,
-    add_start_docstrings,
-    add_start_docstrings_to_model_forward,
->>>>>>> 8a734ea2
     is_flash_attn_greater_or_equal_2_10,
     logging,
 )
